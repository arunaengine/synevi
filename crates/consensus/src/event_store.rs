--- conflicted
+++ resolved
@@ -139,7 +139,7 @@
                 *t_zero
             });
             // This might not be necessary to re-use the write lock here
-            let deps: Vec<Dependency> = self.get_dependencies(&T(*t_zero), &t_zero).await;
+            let deps: Vec<Dependency> = self.get_dependencies(&t, &t_zero).await;
             (t, deps)
         };
 
@@ -193,15 +193,12 @@
         self.mappings.insert(event.t, event.t_zero);
         let new_state: (State, T) = *event.state.borrow();
         old_event.state.send_modify(|old| *old = new_state);
-<<<<<<< HEAD
+        if old_event.state.borrow().0 == State::Applied {
+            self.last_applied = event.t;
+        }
         if let Some(db) = &self.database {
             let t: Vec<u8> = (*old_event.t).into();
             db.persist(t.into(), old_event.event.clone()).unwrap()
-=======
-
-        if old_event.state.borrow().0 == State::Applied {
-            self.last_applied = event.t;
->>>>>>> 5be0b728
         }
     }
 
